#compose_buttons {
    text-align: right;
    display: flex;
    column-gap: 4px;
    flex-direction: row;
    /* With precisely controlled line-heights
       in this area, stretch will both center
       and maintain uniform heights between the
       reply button and the new-message button. */
    align-items: stretch;

    .new_message_button {
        .button {
            /* Keep the new message button sized to match
               adjacent buttons. */
            font-size: inherit;
            min-width: inherit;
            line-height: var(--line-height-compose-buttons);
            padding: 3px 10px;
        }

        .compose_mobile_button {
            /* This is ugly, but necessary to use the
               text + for the compose button. An icon
               would likely be a better choice here.
               1.2em is 16.8px at 14px em. */
            font-size: 1.2em !important;
            /* 1.2em is 16.8px at 14px em; this
               maintains the 20px em-equivalent compose
               line height, but at a 16.8px em. */
            line-height: 1.19em !important;
            font-weight: 400;
        }
    }

    .reply_button_container {
        display: flex;
        flex-grow: 1;

        /* Adjust flexbox default `min-width` to allow smaller container sizes. */
        min-width: 0;

        /* Button-like styling */
        border-radius: 4px;
        background-color: var(
            --color-compose-collapsed-reply-button-area-background
        );
        border: 1px solid
            var(--color-compose-collapsed-reply-button-area-border);

        &:hover,
        &:focus {
            background-color: var(
                --color-compose-collapsed-reply-button-area-background-interactive
            );
            border-color: var(
                --color-compose-collapsed-reply-button-area-border-interactive
            );
        }

        #left_bar_compose_reply_button_big,
        #new_conversation_button {
            /* Remove the border inherited from `.button` styles. */
            border: none;
            background: var(--color-compose-embedded-button-background);
            border-radius: 3px;
            line-height: var(--line-height-compose-buttons);
        }

        .compose-reply-button-wrapper {
            flex-grow: 1;
            overflow: hidden;
        }

        #left_bar_compose_reply_button_big {
            width: 100%;
            text-align: left;
            overflow: hidden;
            white-space: nowrap;
            text-overflow: ellipsis;
        }

        #new_conversation_button {
            /* Remove the  `padding` to prevent margin from affecting parent height. */
            padding: 0 10px;
            /* Removing the `min-width` inherited from the `.button` styles. */
            min-width: inherit;
            margin: 1px;
            flex-shrink: 0;

            color: var(--color-compose-embedded-button-text-color);

            &:hover {
                background-color: var(
                    --color-compose-embedded-button-background-hover
                );
                color: var(--color-compose-embedded-button-text-color-hover);
            }
        }
    }

    .mobile_button_container {
        @media (width >= $sm_min) {
            display: none;
        }
    }

    #new_conversation_button,
    .new_direct_message_button_container {
        flex-shrink: 0;
        line-height: var(--line-height-compose-buttons);

        @media (width < $sm_min) {
            /* Override inline style injected by jQuery hide() */
            display: none !important;
        }
    }
}

/* Main geometry for this element is in zulip.css */
#compose-content {
    background-color: hsl(232deg 30% 92%);
    padding: 7px 7px 8px;
    border: 1px solid hsl(0deg 0% 0% / 10%);
    border-radius: 9px 9px 0 0;
    box-shadow: 0 0 0 hsl(236deg 11% 28%);
    height: 100%;
    display: flex;
    flex-flow: column;
    box-sizing: border-box;

    &:hover {
        .composebox-buttons > button {
            opacity: 1;
        }
    }
}

.message_comp {
    display: none;
    padding: 0 7px 0 0;

    #compose_banners {
        max-height: min(25vh, 240px);
        overflow-y: auto;
        /* Align to compose controls; that's 112px width,
           plus 6px of grid gap for 118px here. */
        margin-right: calc(var(--compose-send-controls-width) + 6px);
    }
}

<<<<<<< HEAD
.autocomplete_secondary {
    opacity: 0.8;
    font-size: 85%;
}

.active .autocomplete_secondary {
    opacity: 0.6;
    color: hsl(0deg 0% 0%);
    text-decoration: underline;
}

=======
>>>>>>> d88f98c4
.compose_table {
    height: 100%;
    display: flex;
    flex-flow: column;

    .stream-selection-header-colorblock {
        box-shadow: none;
        border: 1px solid hsl(0deg 0% 80%);
        border-right: none;

        &.message_header_private_message {
            border-radius: 3px 0 0 3px;
            border-bottom: 0;
            background-color: hsl(0deg 0% 27%);
        }
    }

    #compose-recipient {
        &.compose-recipient-direct-selected {
            #compose_select_recipient_widget {
                border-radius: 4px !important;
            }
        }

        .topic-marker-container {
            /* Ensure the marker ( < ) stays centered vertically
              with the dropdown, even when adjacent stacking pills
              in, e.g., a group DM. */
            display: flex;
            align-items: center;
            /* Ensure horizontal centering, too. */
            justify-content: center;
            /* Disallow shrinking or growth, which can cause
               little layout shifts with pills. */
            flex: 0 0 auto;
            height: var(--compose-recipient-box-min-height);

            .conversation-arrow {
                font-size: 16px;
                line-height: 16px;
                border-radius: 50%;
                padding: 2px;
                margin: 0 3px;
                color: var(--color-compose-chevron-arrow);
                text-decoration: none;
                cursor: default;
                transition: all 0.2s ease-in-out;

                &.narrow_to_compose_recipients {
                    background: var(
                        --color-narrow-to-compose-recipients-background
                    );
                    color: var(--color-narrow-to-compose-recipients);
                    cursor: pointer;

                    &:hover {
                        background: var(
                            --color-narrow-to-compose-recipients-background-hover
                        );
                        color: var(--color-narrow-to-compose-recipients-hover);
                    }
                }
            }
        }
    }

    #compose-direct-recipient {
        flex-grow: 1;
        display: grid;
        grid-template-columns: 1fr;
        align-items: stretch;
    }

    .message_header {
        background: none;
        background-color: hsl(0deg 0% 92%);
        border: none;
        border-radius: 0;
        box-shadow: none !important;
    }

    .messagebox {
        box-shadow: none !important;
    }
}

#send_message_form {
    margin: 0;
    height: 100%;

    .messagebox {
        /* normally 5px 14px; pull in the right and bottom a bit */
        cursor: default;
        flex: 1;
        padding: 0;
        background: none;
        box-shadow: none;
        border: none;
        height: 100%;
        display: grid;
        /* Vlad's design calls for 122px for the send column
           at its widest; 112px accounts for 6px of gap and
           4px outside padding. */
        grid-template:
            minmax(0, 1fr) var(--compose-formatting-buttons-row-height)
            / minmax(0, 1fr) var(--compose-send-controls-width);
        grid-template-areas:
            "message-content-container message-send-controls-container"
            "message-formatting-controls-container message-send-controls-container";
        gap: 0 6px;
    }

    .message_content {
        margin-right: 0;
    }
}

#message-content-container {
    grid-area: message-content-container;
    display: grid;
    grid-template: minmax(0, 1fr) / minmax(0, 1fr) var(
            --composebox-buttons-width
        );
    grid-template-areas: "message-content composebox-buttons";
    border-radius: 4px;
    border: 1px solid var(--color-message-content-container-border);
    transition: border 0.2s ease;

    &:has(.new_message_textarea:focus) {
        border-color: var(--color-message-content-container-border-focus);
    }

    &:has(.new_message_textarea.over_limit),
    &:has(.new_message_textarea.over_limit:focus) {
        box-shadow: 0 0 0 1pt hsl(0deg 76% 65%);
    }

    &:has(.new_message_textarea.over_limit.flash) {
        animation: message-limit-flash 0.5s ease-in-out 3;
    }

    &:has(.new_message_textarea.invalid),
    &:has(.new_message_textarea.invalid:focus) {
        border-color: hsl(3deg 57% 33%);
        box-shadow: 0 0 2px hsl(3deg 57% 33%);
    }
}

#message-content-container .composebox-buttons {
    grid-area: composebox-buttons;
    /* z-index is needed to avoid flickering of cursor and the
    button when hovering it in preview mode. */
    z-index: 1;
    height: max-content;

    button {
        width: 24px;
        /* Override any UA stylesheet padding, such as that
           added by mobile Safari. */
        padding: 0;
        border: none;
        aspect-ratio: 1 / 1;
        background-color: var(--color-composebox-button-background);
        color: var(--color-composebox-button);
        border-radius: 3px;
        display: flex;
        align-items: center;
        justify-content: center;
        opacity: 0;
        transition:
            opacity 0.4s ease-in,
            color 0.1s ease-in,
            background-color 0.1s ease-in;

        &:hover {
            background-color: var(--color-composebox-button-background-hover);
            color: var(--color-composebox-button-hover);
        }

        &:focus {
            outline: 0;
        }

        &:focus-visible {
            outline: 2px solid var(--color-outline-focus);
        }
    }

    .collapse-composebox-button,
    .maximize-composebox-button {
        display: none;
    }
}

#compose-textarea,
#preview-message-area-container {
    grid-area: message-content;
}

#compose-textarea,
#preview_message_area {
    margin-right: calc(var(--composebox-buttons-width) * -1);
    padding-right: var(--composebox-buttons-width);
    color: var(--color-text-default);
}

.surround-formatting-buttons-row {
    /* This is to extend it under the formatting buttons
       row, so that any border / box-shadow styles applied
       to it surround the formatting buttons row as well. */
    padding-bottom: var(--compose-formatting-buttons-row-height);
    /* The extra 1px of margin-bottom is to ensure the 1px of
       border-bottom shows below the formatting buttons row. */
    margin-bottom: calc(
        (var(--compose-formatting-buttons-row-height) + 1px) * -1
    );

    textarea {
        /* Flatten the bottom edge of the textarea to
           merge with the flat top edge of the buttons row */
        border-radius: 3px 3px 0 0;
    }
}

#preview-message-area-container {
    /* Keep preview container invisible outside
       of preview mode. */
    display: none;
}

#message-send-controls-container {
    grid-area: message-send-controls-container;
    /* A columnar flex does a nice job here
       holding Drafts to the top of the
       container, and the send button to
       the bottom--even as the compose box
       expands or contracts. */
    display: flex;
    flex-direction: column;
    /* With a columnar flex, this ensures that
       send controls occupy the same space as
       the adjacent textbox. */
    justify-content: space-between;
    /* We add 6px of margin to the grid-gap of
       6px, for 12px of space between the Send
       button and the textarea. */
    margin-left: 6px;

    @media (width < $sm_min), ((width >= $sm_min) and (width < $mc_min)) {
        margin-left: 0;
    }
}

#message-formatting-controls-container {
    grid-area: message-formatting-controls-container;
    border-radius: 0 0 3px 3px;
    background-color: var(--color-message-formatting-controls-container);
    /* margin on either side to let the border of
       .message-content-container show through. */
    margin: 0 1px;
}

#compose-limit-indicator:not(:empty) {
    font-size: 12px;
    color: var(--color-limit-indicator);
    width: max-content;

    /* Keep the limit indicator just above
       and aligned with the send button.
       `:not(:empty)` prevents the padding
       and margin-top from affecting layout
       in the controls area when no indicator
       is present. */
    margin-top: auto;
    padding: 3px 3px 3px 0;

    &.over_limit {
        color: var(--color-limit-indicator-over-limit);
        font-weight: bold;
    }
}

#compose {
    position: fixed;
    bottom: 0;
    left: 0;
    z-index: 4;
}

#compose-container {
    display: flex;
    flex-direction: column;
    width: 100%;
    margin: auto;
}

#compose_top {
    display: flex;
    justify-content: space-between;
    align-items: flex-start;
    /* Matched to 6px grid-gap on .messagebox grid. */
    padding-bottom: 6px;
    /* Align to compose controls; that's 112px width,
       plus 6px of grid gap for 118px here. */
    margin-right: calc(var(--compose-send-controls-width) + 6px);
}

#compose_close {
    position: absolute;
    top: 0;
    right: 0;
    color: var(--color-compose-send-control-button);
    background: transparent;
    font-size: 12.5px;
    font-weight: normal;
    line-height: 20px;
    opacity: 0.7;
    border: 0;
    padding: 3px 7px;
    border-radius: 8px;
    vertical-align: unset;
    text-shadow: none;

    &:hover {
        opacity: 1;
        background: var(--color-compose-embedded-button-background-hover);
        color: var(--color-compose-send-control-button-interactive);
    }

    &:active {
        background-color: var(
            --color-compose-embedded-button-background-interactive
        );
    }

    &:focus:not(:focus-visible) {
        outline: none;
    }

    &:focus-visible {
        outline-color: var(--color-compose-focus-ring);
    }
}

.main-view-banner {
    margin-bottom: 20px;
    border-radius: 5px;
    border: 1px solid;
    display: flex;
    align-items: center;
    /* Banners should carry at least a minimum
       legacy font-size of 15px, and a line-height
       of 18px. 1.2em is 18px at 15px/1em. */
    font-size: max(15px, var(--base-font-size-px));
    line-height: max(18px, 1.2em);

    .main-view-banner-elements-wrapper {
        display: flex;
        align-items: center;
        /* Allow this flex container to grow or
           shrink to fit the outer container. */
        flex: 1 1 auto;
        /* Allow items to wrap; this supports an
           intrinsic layout for banner text and
           buttons, which will always occupy the
           space available, without our having
           to fiddle with tons of media queries. */
        flex-wrap: wrap;
    }

    & .banner_content {
        /* Override Bootstrap when .banner_content is
           a paragraph element. */
        margin: 0;
        /* 5px right padding + 10px left-margin of the neighbouring button will match the left padding */
        padding: 8px 5px 8px 15px;
        /* The banner text uses a flex-basis of 150px,
           which is roughly the width at which banner
           text lines are still comfortably readable.
           Still, it can grow and shrink as needed. */
        flex: 1 1 150px;

        & .banner_message {
            /* Override Bootstrap when .banner_content
               contains an inner .banner_message
               paragraph. */
            margin: 0;
        }
    }

    .main-view-banner-action-button,
    .upload_banner_cancel_button {
        border: none;
        border-radius: 4px;
        padding: 5px 10px;
        font-weight: 600;
        margin-top: 4.5px;
        margin-bottom: 4.5px;
        /* Buttons take a minimum height for
           when their text fits on a single
           line. 2.1333em is 32px at 15px/1em. */
        min-height: 2.1333em;
        /* When we're larger than large mobile
           scales ($ml_min), flex the button to
           its max-content, i.e., all its text
           on a single line. But do not grow in
           order to avoid awkward, oversized
           buttons within the flex group. */
        flex: 0 1 max-content;
        /* Use this margin-left hack to keep
           the button to the righthand side of
           the banner. */
        margin-left: auto;

        @media (width < $ml_min) {
            /* When we're smaller than large mobile
               scales, we allow the button to grow,
               so that it can span the full width of
               narrow, mobile-scale banners as it
               wraps onto a second line.

               We also allow the button to shrink,
               so that, for example, the text can
               wrap on the schedule-message button
               that appears when undoing a scheduled
               message. */
            flex: 1 1 max-content;
            /* Use a 10px left margin to keep the
               button away from the edge of the
               banner box to match the banner text;
               we need this only at small scales,
               when the button grows to the full
               width of the flex container. */
            margin-left: 10px;
        }
        /* Extra margin to ensure the layout is identical when there is no
           close button. */
        &.right_edge {
            margin-right: 10px;
        }
    }

    .main-view-banner-action-button {
        /* Establish a uniform top and bottom
           space around the button, which also
           works with the space around the message
           text. */
        margin-top: 8px;
        margin-bottom: 8px;
        /* Make as tall as two lines of banner message
           text, which have a line-height of 18px, but
           no more. 2.4em is two 1.2em lines in the
           banner area. */
        max-height: 2.4em;
        /* Keep to the top of the box, but stretch
           taller based on how the box is flexing. */
        min-height: 0;
        align-self: stretch;
    }

    .main-view-banner-close-button {
        text-decoration: none;
        /* Set same top and bottom margin
           as action buttons. */
        margin: 8px 0;
        padding: 0 8px;
        /* Let the close button's box stretch,
           but no larger than the height of the
           banner box when the action button
           achieves its full height (margin,
           padding, and height), which keeps
           the X vertically centered with it. */
        align-self: stretch;
        /* 2.4em is two 1.2em lines in the
           banner area. */
        max-height: 2.4em;
        /* Display as flexbox to better control
           the X icon's position. This creates
           an anonymous flexbox item out of the
           ::before content where the icon sits. */
        display: flex;
        align-items: center;

        /* Set the font-size for the close button
           on the ::before element, so that it doesn't
           impact the em units above. */
        &::before {
            font-size: 16px;
        }
    }

    .banner_content + .main-view-banner-close-button {
        /* When there's no action button, set the max
           height for the typical height of the box
           when it contains only banner message text.
           This will keep the action button aligned
           with the first or only line of text.
           2.2667 is 34px at 15px/1em; */
        max-height: 2.2667em;
    }

    &.success {
        background-color: hsl(147deg 43% 92%);
        border: 1px solid hsl(147deg 57% 25% / 40%);
        color: hsl(147deg 57% 25%);

        .main-view-banner-close-button {
            color: hsl(147deg 57% 25% / 50%);

            &:hover {
                color: hsl(147deg 57% 25%);
            }

            &:active {
                color: hsl(147deg 57% 25% / 75%);
            }
        }

        .main-view-banner-action-button {
            background-color: hsl(147deg 57% 25% / 10%);
            color: inherit;

            &:hover {
                background-color: hsl(147deg 57% 25% / 12%);
            }

            &:active {
                background-color: hsl(147deg 57% 25% / 15%);
            }
        }
    }

    /* warning and warning-style classes have the same CSS; this is since
    the warning class has some associated javascript which we do not want
    for some of the banners, for which we use the warning-style class. */
    &.warning,
    &.warning-style {
        background-color: hsl(50deg 75% 92%);
        border-color: hsl(38deg 44% 27% / 40%);
        color: hsl(38deg 44% 27%);

        .main-view-banner-close-button {
            color: hsl(38deg 44% 27% / 50%);

            &:hover {
                color: hsl(38deg 44% 27%);
            }

            &:active {
                color: hsl(38deg 44% 27% / 75%);
            }
        }

        .main-view-banner-action-button {
            background-color: hsl(38deg 44% 27% / 10%);
            color: inherit;

            &:hover {
                background-color: hsl(38deg 44% 27% / 12%);
            }

            &:active {
                background-color: hsl(38deg 44% 27% / 15%);
            }
        }
    }

    &.error {
        background-color: hsl(4deg 35% 90%);
        border-color: hsl(3deg 57% 33% / 40%);
        color: hsl(4deg 58% 33%);

        .main-view-banner-close-button {
            color: hsl(4deg 58% 33% / 50%);

            &:hover {
                color: hsl(4deg 58% 33%);
            }

            &:active {
                color: hsl(4deg 58% 33% / 75%);
            }
        }

        .main-view-banner-action-button {
            background-color: hsl(3deg 57% 33% / 10%);
            color: inherit;

            &:hover {
                background-color: hsl(3deg 57% 33% / 12%);
            }

            &:active {
                background-color: hsl(3deg 57% 33% / 15%);
            }
        }
    }

    &.info {
        background-color: hsl(204deg 58% 92%);
        border-color: hsl(204deg 49% 29% / 40%);
        position: relative;
        color: hsl(204deg 49% 29%);

        .main-view-banner-close-button {
            color: hsl(204deg 49% 29% / 50%);

            &:hover {
                color: hsl(204deg 49% 29%);
            }

            &:active {
                color: hsl(204deg 49% 29% / 75%);
            }
        }

        .main-view-banner-action-button,
        .upload_banner_cancel_button {
            background-color: hsl(204deg 49% 29% / 10%);
            color: inherit;

            &:hover {
                background-color: hsl(204deg 49% 29% / 12%);
            }

            &:active {
                background-color: hsl(204deg 49% 29% / 15%);
            }
        }
    }
}

.upload_banner {
    overflow: hidden;

    &.hidden {
        display: none;
    }

    .moving_bar {
        position: absolute;
        width: 0;
        /* The progress updates seem to come every second or so,
        so this is the smoothest it can probably get. */
        transition: width 1s ease-in-out;
        background: hsl(204deg 63% 85%);
        top: 0;
        bottom: 0;
    }

    /* Keep these elements visible above the
       .moving_bar element on file uploads. */
    .upload_msg,
    .main-view-banner-close-button,
    .upload_banner_cancel_button {
        z-index: 1;
        position: relative;
    }
}

.composition-area {
    position: relative;
    flex: 1;
}

@keyframes message-limit-flash {
    0% {
        box-shadow: none;
    }

    100% {
        box-shadow: 0 0 0 1pt hsl(0deg 76% 65%);
    }
}

textarea.new_message_textarea {
    display: table-cell;
    padding: 5px;
    height: 1.5em;
    max-height: 22em;
    margin: 0;
    resize: none !important;
    border-radius: 3px 3px 0 0;
    border: none;
    background-color: hsl(0deg 0% 100%);
    scrollbar-width: thin;
    scrollbar-color: hsl(0deg 0% 50%) transparent;
    box-shadow: none;

    &:focus {
        outline: 0;
    }

    &:read-only,
    &:disabled {
        cursor: not-allowed;
        background-color: hsl(0deg 0% 93%);
    }
}

#message-content-container,
#compose_recipient_box {
    color: var(--color-text-default);
}

#compose_recipient_box {
    display: grid;
    grid-template-columns: minmax(0, 1fr) auto;
    align-items: stretch;
    flex: 1 1 0;
    border: 1px solid hsl(0deg 0% 0% / 20%);
    border-radius: 3px;
    transition: border 0.2s ease;
    background: hsl(0deg 0% 100%);

    /* Give the recipient box, a `<div>`, the
       correct styles when focus is in the
       #stream_message_recipient_topic `<input>` */
    &:focus-within {
        border: 1px solid hsl(0deg 0% 67%);
    }

    #stream_message_recipient_topic,
    #recipient_box_clear_topic_button {
        background: none;
        border: none;
    }

    /* Styles for input in the recipient_box */
    #stream_message_recipient_topic {
        /* Override grid's effective `max-content` min-width */
        overflow: hidden;
        text-overflow: ellipsis;

        box-shadow: none;
        outline: none;

        padding: 4px 6px;
        /* Reset height to let `align-items: stretch` on the grid parent handle this. */
        height: auto;
    }

    /* Styles for new conversation button in the recipient_box */
    #recipient_box_clear_topic_button {
        /* Set the border radius smaller, relative to the parent */
        border-radius: 2px;
        padding: 6px;
        margin: 1px;
        color: var(--color-compose-embedded-button-text-color);

        .zulip-icon {
            display: block;
        }

        &:hover {
            background-color: var(
                --color-compose-embedded-button-background-hover
            );
            color: var(--color-compose-embedded-button-text-color-hover);
        }

        &:focus {
            outline: 0;
        }
    }

    /* This will reset the bootstrap margin-bottom: 10px value for the inputs */
    & input {
        margin-bottom: 0;
    }
}

#compose_select_recipient_widget {
    width: auto;
    outline: none;

    &.dropdown-widget-button {
        padding: 0 6px;
        border-radius: 4px;
    }
}

#private_message_recipient.recipient_box {
    width: 100%;
}

.compose-send-or-save-button {
    border-radius: 4px;
    border: 0;
    margin-bottom: 0;
    color: var(--color-compose-send-button-icon-color);
    background-color: var(--color-compose-send-button-background);

    &:active {
        transition: all 80ms;
        transform: scale(0.96);
    }

    &:focus {
        outline: 0;
    }

    &:focus-visible {
        border: 1px solid var(--color-compose-send-button-focus-border);
        box-shadow: 0 0 5px var(--color-compose-send-button-focus-shadow);
        background-color: var(
            --color-compose-send-button-background-interactive
        );
    }

    &:hover {
        background-color: var(
            --color-compose-send-button-background-interactive
        );
    }
}

#compose-send-button {
    width: 74px;
    height: var(--compose-formatting-buttons-row-height);
    /* Allow to grow but not shrink */
    flex: 1 0 auto;
    /* Override inherited styles
       so that flexbox can do the
       job of positioning the icon. */
    padding: 0;
    display: flex;
    align-items: center;
    justify-content: center;
    /* Flex items respect z-index values;
       this is needed to keep the send
       button over top of the vdots
       background */
    z-index: 1;

    @media (width < $sm_min), ((width >= $sm_min) and (width < $mc_min)) {
        /* Drop to a square button,
           and don't flex any wider. */
        width: 30px;
        flex-grow: 0;
    }

    .zulip-icon-send {
        display: block;
        font-size: 17px;
        line-height: 16px;
    }

    .loader {
        display: none;
    }
}

.enter_sends_choices {
    display: flex;
    flex-direction: column;
    color: var(--color-text-popover-menu);

    .enter_sends_choice {
        display: flex;
        gap: 8px;
        padding: 4px 10px;
        align-items: flex-start;

        &:hover {
            background: var(--color-background-hover-popover-menu);
            outline: none;
        }

        &:active {
            background: var(--color-background-active-popover-menu);
        }

        & .enter_sends_choice_radio {
            width: auto;
            cursor: pointer;
            margin: 4px 0 0;
            accent-color: hsl(217deg 100% 60%);

            &:focus {
                outline: 1px dotted hsl(0deg 0% 20%);
                outline: 5px auto -webkit-focus-ring-color;
                outline-offset: -2px;
            }

            &:checked
                + .enter_sends_choice_text_container
                .popover-menu-hotkey-hint {
                color: hsl(217deg 100% 60%);
                border: 1px solid hsl(217deg 100% 60% / 50%);
            }
        }
    }

    .enter_sends_choice_text_container {
        display: flex;
        flex-direction: column;
        flex-shrink: 0;
        gap: 3px;
        white-space: nowrap;
    }

    .enter_sends_choice_text {
        display: flex;
        align-items: center;
        gap: 3px;
    }

    .popover-menu-hotkey-hints {
        margin: 0;
        padding: 0;

        .popover-menu-hotkey-hint {
            padding: 2px 5px;
        }
    }

    .enter_sends_major {
        font-size: 15px;
    }

    .enter_sends_minor {
        font-size: 12px;

        .popover-menu-hotkey-hint {
            font-size: 12px;
            padding: 1px 4px;
        }
    }
}

.drafts-item-in-popover {
    display: none;
    /* Only show the Drafts item in the popover when it's not visible
       in the compose box. */
    @media (width < $sm_min) {
        display: block;
    }

    .unread_count {
        margin: 1px 0 0 6px;
        border: 0.5px solid var(--color-border-unread-counter);
        background-color: unset;
        color: inherit;
    }
}

#compose-recipient {
    display: flex;
    flex: 1 1 0;
    /* Use this containing flex element to
      establish the minimum height of all its
      children; the default `align-items: stretch`
      (which is set on any flexbox without specifying
      it) ensures that the child flex items will
      always stretch to fit the height set here;
      larger heights, such as on group-DM pills,
      will allow this to grow as needed.
      Child flex items like chevrons take
      `align-self: center` to center only
      themselves, where necessary. */
    min-height: var(--compose-recipient-box-min-height);
    min-width: 0;
}

.compose-control-buttons-container {
    display: flex;
    align-items: center;

    .compose_control_button {
        /* 22px at 14px/1em */
        font-size: 1.5714em;
        /* Coordinate with the value of
           --compose-formatting-buttons-row-height */
        /* 28px at 22px/1em */
        height: 1.2727em;
        /* 30px at 22px/1em */
        width: 1.3636em;
        display: flex;
        align-items: center;
        justify-content: center;
        opacity: 0.7;
        color: inherit;
        text-decoration: none;

        &:hover {
            opacity: 1;
            background-color: var(
                --color-compose-control-button-background-hover
            );
        }

        &:focus:not(:focus-visible) {
            outline: none;
        }

        &:focus-visible {
            outline-color: var(--color-compose-focus-ring);
        }
    }

    .compose_control_button_container.disabled-on-hover:hover {
        opacity: 0.3;
        cursor: not-allowed;

        .compose_control_button {
            pointer-events: none;
        }
    }

    .fa-eye {
        position: relative;
        top: -0.7px;
    }

    .compose_control_menu {
        padding: 0 1px;
        /* 18px at 14px/1em */
        font-size: 1.2957em;
        /* Coordinate with the value of
           --compose-formatting-buttons-row-height */
        /* 28px at 18px/1em */
        height: 1.5556em;
    }

    .compose_control_menu_wrapper {
        /* Since `compose_control_menu_wrapper` is the reference for the tippy popover, it is
           important to set it's display correctly so that tippy knows when to hide / show popover
           on window resize. */
        display: none;
        opacity: 0.7;
        padding: 0;
        margin: 0;

        &:hover {
            opacity: 1;
        }

        .compose_control_menu {
            opacity: 1;
            display: none;
        }
    }

    .divider {
        color: hsl(0deg 0% 75%);
        /* 20px at 14px/1em */
        font-size: 1.4286em;
        margin: 0 3px;
        /* Coordinate with the value of
           --compose-formatting-buttons-row-height */
        /* 28px at 20px/1em */
        height: 1.4em;

        @media (width < 400px) {
            /* Remove at mobile widths to make more space
               for compose buttons */
            display: none;
        }
    }

    .compose_draft_button {
        font-size: 15px;
        font-weight: 600;
        font-family: "Source Sans 3 VF", sans-serif;
        padding: 0 5px;
        position: relative;
        top: 0.7px;
    }

    .compose_help_button {
        font-size: 20px;
        line-height: 17px;
    }

    .show_popover_buttons {
        display: flex;
        align-items: center;
        padding: 0;
        margin: 0;
    }

    .show_popover_buttons_2 {
        display: flex;
        align-items: center;
        padding: 0;
        margin: 0;
    }

    &.show_in_popover {
        display: none;
    }
}

.less-dense-mode {
    .compose-control-buttons-container {
        .compose_control_menu_wrapper {
            /* The media query below handles the hiding and showing of the
            vdot menu icon, so that it is hidden when all compose buttons fit
            in the main row below the compose box. So, this is the same as
            the media query for .show_popover_buttons. */
            @media (((width < 1418px) and (width >= $xl_min)) or (width < 1178px)) {
                display: block;

                .compose_control_menu {
                    display: flex;
                }
            }
        }

        .show_popover_buttons {
            /* We use this class for the div containing those compose buttons, which
            we hide and show in a popover instead when they no longer fit in a
            single row. The media query below handles the hiding and showing of the
            buttons from the main row of compose buttons below the compose box. */
            @media (((width < 1418px) and (width >= $xl_min)) or (width < 1178px)) {
                display: none;
            }
        }

        .show_popover_buttons_2 {
            /* This is similar to show_popover_buttons, but it's only for those
            compose buttons that we hide, and show in the popover only when the
            screen gets extremely narrow. */
            @media ((width < 596px) or ((width < 939px) and (width >= $md_min))) {
                display: none;
            }
        }

        &.show_in_popover {
            /* This is to show the popover 2 buttons in the popover, only when
            they are hidden in the main row below the compose box. */
            @media ((width < 596px) or ((width < 939px) and (width >= $md_min))) {
                display: flex;
            }
        }

        .compose_control_button {
            /* Slightly reduce width so that buttons don't overflow the available
            space at mobile widths */
            @media (width < 400px) {
                width: 1.28em;
            }
        }
    }
}

.more-dense-mode {
    .compose-control-buttons-container {
        .compose_control_menu_wrapper {
            @media (((width < $cb1_min) and (width >= $xl_min)) or ((width < $cb2_min) and (width >= $md_min)) or (width < $cb4_min)) {
                display: block;

                .compose_control_menu {
                    display: flex;
                }
            }
        }

        .show_popover_buttons {
            @media (((width < $cb1_min) and (width >= $xl_min)) or ((width < $cb2_min) and (width >= $md_min)) or (width < $cb4_min)) {
                display: none;
            }
        }

        .show_popover_buttons_2 {
            @media ((width < $cb5_min) or ((width < $cb3_min) and (width >= $md_min))) {
                display: none;
            }
        }

        &.show_in_popover {
            @media ((width < $cb5_min) or ((width < $cb3_min) and (width >= $md_min))) {
                display: flex;
            }
        }
    }
}

.message-send-controls {
    display: flex;

    @media (width < $sm_min) {
        /* At small widths, we display the
           diminutive Send button and vdots
           in a column, using `column-reverse`
           to put the vdots above Send. */
        flex-direction: column-reverse;
    }

    &.disabled-message-send-controls {
        cursor: not-allowed;

        & button {
            pointer-events: none;
            opacity: 0.5;
        }
    }
}

.drag {
    display: none;
    height: 18px;
    width: 100%;
    top: 23px;
    position: relative;
    cursor: ns-resize;
}

.preview_message_area {
    padding: 5px;
    /* the maximum height the textarea gets to. */
    max-height: 308px;
    /* the minimum height the textarea collapses to. */
    min-height: 42px;
    overflow: auto;

    border-radius: 3px 3px 0 0;
    background-color: hsl(0deg 0% 100%);
    cursor: not-allowed;
}

.markdown_preview_spinner {
    margin: auto;
}

#compose_select_recipient_widget_wrapper {
    display: flex;
    justify-content: flex-start;
    height: var(--compose-recipient-box-min-height);

    .dropdown_widget_value {
        flex-grow: 1;
        text-overflow: ellipsis;
        white-space: nowrap;
        color: var(--color-text-default);

        .stream-privacy-type-icon {
            font-size: 13px;
            width: 13px;
            height: 13px;
            position: relative;
            top: 2px;
        }
    }

    .zulip-icon-chevron-down {
        padding-left: 5px;
        color: var(--color-compose-chevron-arrow);
        font-weight: lighter;
    }
}

/* Class for send-area buttons, such as
   Drafts and the send-adjacent vdots */
.send-control-button {
    border: 0;
    outline: 0;
    padding: 0;
    margin: 0;
    border-radius: 4px;
    color: var(--color-compose-send-control-button);
    background-color: var(--color-compose-send-control-button-background);
    font-weight: 450;

    &:active {
        transition: all 80ms;
        transform: scale(0.96);
    }

    &:focus:not(:focus-visible) {
        outline: none;
    }

    &:focus-visible {
        outline-color: var(--color-compose-focus-ring);
    }

    &:hover {
        /* We need to use !important here, regrettably, to keep the default
           dark-mode hover colors from showing. */
        color: var(--color-compose-send-control-button-interactive) !important;
        background-color: var(
            --color-compose-send-control-button-background-interactive
        );
        text-decoration: none;
    }
}

/* vdots icon located next to `Send` button which shows
   options to schedule the message. */
#send_later {
    display: flex;
    align-items: center;
    justify-content: center;
    width: 40px;
    /* Allow to grow but not shrink */
    flex: 1 0 auto;
    height: var(--compose-formatting-buttons-row-height);
    /* Make the vdots appear to extend from
       beneath the send button when an
       interactive background is present.
       Compensatory padding for this negative
       margin is handled on the vdots icon
       below, so as to make for a maximum
       clickable vdots area. */
    margin-left: -4px;
    border-radius: 0 4px 4px 0;
    /* Flex items respect z-index values;
       this is needed to keep the vdots
       background beneath the send button. */
    z-index: 0;

    &:focus-visible {
        /* Use a border, not an outline, to preserve the
           conjoined layout with the Send button. Flexbox
           will handle the dimension change, so there won't
           be any movement of the vdots in this state. */
        outline: 0;
        border: 2px solid var(--color-compose-focus-ring);
    }

    @media ((width >= $sm_min) and (width < $mc_min)) {
        width: 32px;
    }

    @media (width < $sm_min) {
        /* Drop to a square, rounded button. */
        width: 30px;
        /* This reduces the vdots button so that
           it and the send button fit within the
           53px height the compose textarea occupies,
           including its top border. */
        height: 25px;
        margin-left: 0;
        border-radius: 4px;
    }

    .zulip-icon {
        padding: 5px 0 5px 4px;
        /* 17px at 14px/1em */
        font-size: 1.2143em;
        flex-grow: 1;

        @media (width < $sm_min) {
            /* Keep vdots centered above the
               Send button at smallest sizes. */
            padding-left: 0;
        }
    }
}

#compose-drafts-button {
    /* Use border-box sizing to make
       width calculations more predictable
       in a flex context. */
    box-sizing: border-box;
    /* In a columnar flex, we need to
       use alignment to keep the Drafts
       button from expanding the full
       width of the column. */
    align-self: flex-start;
    /* Keep the Drafts button text
       aligned with the Send button's
       lefthand edge */
    padding: 0 8px;
    margin-left: -8px;
    /* Allow the button to occupy as much
       as 100% of the container width, plus
       the 8px from the negative left margin. */
    max-width: calc(100% + 8px);
    display: flex;
    gap: 2px;

    .compose-drafts-text {
        /* Set an ellipsis when the translated
           version of `Drafts` exceeds the width,
           and keep button text to a single line. */
        white-space: nowrap;
        overflow-x: hidden;
        text-overflow: ellipsis;
        flex-grow: 1;
    }

    @media (width < $mc_min) {
        /* Reduce the padding on the sides so the
        button's edge isn't too close to the textarea */
        margin-left: -3px;
        max-width: calc(100% + 3px);
        /* Align the `Drafts` text with the
           send icon below. */
        padding: 0 3px;
    }
}

#compose.compose-fullscreen,
#compose.compose-intermediate {
    z-index: 99;

    #compose-container {
        height: 100%;
    }

    .message_comp {
        flex: 1;
        display: flex !important;
        flex-flow: column;
    }

    #compose-textarea,
    #preview_message_area {
        /* When in full screen, override max-height
           properties set from manually resizing. */
        max-height: none !important;
    }

    #compose-textarea {
        /* Additionally, override the height properties
           on the textarea. This is essential if the
           textarea has been manually resized prior
           to going into fullscreen. */
        height: auto !important;
    }

    #preview_message_area {
        /* Setting height to 0 is necessary to make the flex+Simplebar
           combination work correctly, without pushing the compose
           controls offscreen when previewing a very tall message. */
        height: 0;
        flex: 1;
    }
}

#compose.compose-fullscreen {
    .maximize-composebox-button,
    .expand-composebox-button {
        display: none;
    }

    .collapse-composebox-button {
        display: flex;
    }
}

#compose.compose-intermediate,
#compose.automatically-expanded {
    .collapse-composebox-button,
    .expand-composebox-button {
        display: none;
    }

    .maximize-composebox-button {
        display: flex;
    }
}

#compose.compose-intermediate {
    height: var(--max-unmaximized-compose-height);
}

.preview_mode {
    #preview-message-area-container {
        /* When in preview mode, we display the
           preview container as a columnar flexbox.
           This containing element is necessary
           because Simplebar on its own will cause
           a grid blowout despite a minmax(0, 1fr)
           row definition. */
        display: flex;
        flex-flow: column;
    }

    .preview_mode_disabled {
        cursor: not-allowed;
        opacity: 0.3;

        .compose_control_button {
            pointer-events: none;
        }
    }
}<|MERGE_RESOLUTION|>--- conflicted
+++ resolved
@@ -149,7 +149,7 @@
     }
 }
 
-<<<<<<< HEAD
+
 .autocomplete_secondary {
     opacity: 0.8;
     font-size: 85%;
@@ -161,8 +161,6 @@
     text-decoration: underline;
 }
 
-=======
->>>>>>> d88f98c4
 .compose_table {
     height: 100%;
     display: flex;
